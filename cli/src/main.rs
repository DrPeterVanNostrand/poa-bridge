extern crate serde;
#[macro_use]
extern crate serde_derive;
extern crate docopt;
extern crate futures;
extern crate tokio_core;
#[macro_use]
extern crate log;
extern crate env_logger;
extern crate bridge;
extern crate ctrlc;
extern crate jsonrpc_core as rpc;

use std::{env, fs, io};
use std::sync::Arc;
use std::path::PathBuf;
use docopt::Docopt;
use futures::{Stream, future};
use tokio_core::reactor::Core;

use bridge::app::App;
use bridge::bridge::{create_bridge, create_deploy, create_chain_id_retrieval, create_nonce_check, Deployed};
use bridge::config::Config;
use bridge::error::{Error, ErrorKind};
use bridge::web3;

const ERR_UNKNOWN: i32 = 1;
const ERR_IO_ERROR: i32 = 2;
const ERR_SHUTDOWN_REQUESTED: i32 = 3;
const ERR_INSUFFICIENT_FUNDS: i32 = 4;
const ERR_RPC_ERROR: i32 = 5;
const ERR_CANNOT_CONNECT: i32 = 10;
const ERR_CONNECTION_LOST: i32 = 11;
const ERR_BRIDGE_CRASH: i32 = 11;

pub struct UserFacingError(i32, Error);

impl From<Error> for UserFacingError {
	fn from(err: Error) -> Self {
		UserFacingError(ERR_UNKNOWN, err)
	}
}

impl From<String> for UserFacingError {
	fn from(err: String) -> Self {
		UserFacingError(ERR_UNKNOWN, err.into())
	}
}


impl From<io::Error> for UserFacingError {
	fn from(err: io::Error) -> Self {
		UserFacingError(ERR_IO_ERROR, err.into())
	}
}


impl From<(i32, Error)> for UserFacingError {
	fn from((code, err): (i32, Error)) -> Self {
		UserFacingError(code, err)
	}
}


const USAGE: &'static str = r#"
Ethereum-Kovan bridge.
    Copyright 2017 Parity Technologies (UK) Limited

Usage:
    bridge --config <config> --database <database>
    bridge -h | --help

Options:
    -h, --help           Display help message and exit.
"#;

#[derive(Debug, Deserialize)]
pub struct Args {
	arg_config: PathBuf,
	arg_database: PathBuf,
}

use std::sync::atomic::{AtomicBool, Ordering};

fn main() {
	let _ = env_logger::init();

	let running = Arc::new(AtomicBool::new(true));

	let r = running.clone();
	ctrlc::set_handler(move || {
		r.store(false, Ordering::SeqCst);
	}).expect("Error setting Ctrl-C handler");

	let result = execute(env::args(), running);

	match result {
		Ok(s) => println!("{}", s),
		Err(UserFacingError(code, err)) => {
			print_err(err);
			::std::process::exit(code);
		},
	}
}


fn print_err(err: Error) {
	let message = err.iter().map(|e| e.to_string()).collect::<Vec<_>>().join("\n\nCaused by:\n  ");
	println!("{}", message);
}

fn execute<S, I>(command: I, running: Arc<AtomicBool>) -> Result<String, UserFacingError> where I: IntoIterator<Item=S>, S: AsRef<str> {
	info!(target: "bridge", "Parsing cli arguments");
	let args: Args = Docopt::new(USAGE)
		.and_then(|d| d.argv(command).deserialize()).map_err(|e| e.to_string())?;

	info!(target: "bridge", "Loading config");
	let config = Config::load(args.arg_config)?;

	info!(target: "bridge", "Starting event loop");
	let mut event_loop = Core::new().unwrap();

	info!(target: "bridge", "Home rpc host {}", config.clone().home.rpc_host);

	info!(target: "bridge", "Establishing connection:");

	info!(target:"bridge", "  using RPC connection");
	let app = match App::new_http(config.clone(), &args.arg_database, &event_loop.handle(), running.clone()) {
		Ok(app) => app,
		Err(e) => {
			warn!("Can't establish an RPC connection: {:?}", e);
			return Err((ERR_CANNOT_CONNECT, e).into());
		},
	};

	let app = Arc::new(app);
<<<<<<< HEAD

	info!(target: "bridge", "Deploying contracts (if needed)");
	let deployed = event_loop.run(create_deploy(app.clone()))?;
=======

	info!(target: "bridge", "Acquiring home & foreign chain ids");
	let home_chain_id = event_loop.run(create_chain_id_retrieval(app.connections.home.clone(), app.config.home.clone())).expect("can't retrieve home chain_id");
	let foreign_chain_id = event_loop.run(create_chain_id_retrieval(app.connections.foreign.clone(), app.config.foreign.clone())).expect("can't retrieve foreign chain_id");

	info!(target: "bridge", "Home chain ID: {} Foreign chain ID: {}", home_chain_id, foreign_chain_id);

	let (home_nonce, _) = event_loop.run(create_nonce_check(app.connections.home.clone(), app.config.home.clone()).into_future()).expect("can't retrieve home nonce");
	let home_nonce = home_nonce.expect("can't retrieve home nonce");

	let (foreign_nonce, _) = event_loop.run(create_nonce_check(app.connections.foreign.clone(), app.config.foreign.clone()).into_future()).expect("can't retrieve foreign nonce");
	let foreign_nonce = foreign_nonce.expect("can't retrieve foreign nonce");


	info!(target: "bridge", "Deploying contracts (if needed)");
	let deployed = event_loop.run(create_deploy(app.clone(), home_chain_id, foreign_chain_id, home_nonce, foreign_nonce))?;
>>>>>>> 96ecfab2

	let database = match deployed {
		Deployed::New(database) => {
			info!(target: "bridge", "Deployed new bridge contracts");
			info!(target: "bridge", "\n\n{}\n", database);
			database.save(fs::File::create(&app.database_path)?)?;
			database
		},
		Deployed::Existing(database) => {
			info!(target: "bridge", "Loaded database");
			database
		},
	};

	info!(target: "bridge", "Starting listening to events");
<<<<<<< HEAD
	let bridge = create_bridge(app.clone(), &database).and_then(|_| future::ok(true)).collect();
=======
	let bridge = create_bridge(app.clone(), &database, home_chain_id, foreign_chain_id).and_then(|_| future::ok(true)).collect();
>>>>>>> 96ecfab2
	let result = event_loop.run(bridge);
	match result {
			Err(Error(ErrorKind::Web3(web3::error::Error(web3::error::ErrorKind::Io(e), _)), _)) => {
				if e.kind() == ::std::io::ErrorKind::BrokenPipe {
					warn!("Connection to a node has been severed");
					return Err((ERR_CONNECTION_LOST, e.into()).into());
				} else {
					warn!("I/O error: {:?}", e);
					return Err((ERR_IO_ERROR, e.into()).into());
				}
			},
		    Err(e @ Error(ErrorKind::ShutdownRequested, _)) => {
				info!("Shutdown requested, terminating");
				return Err((ERR_SHUTDOWN_REQUESTED, e.into()).into());
			},
  		    Err(e @ Error(ErrorKind::InsufficientFunds, _)) => {
  			    info!("Insufficient funds, terminating");
			    return Err((ERR_INSUFFICIENT_FUNDS, e.into()).into());
		    },
     	    Err(Error(ErrorKind::Web3(web3::error::Error(web3::error::ErrorKind::Rpc(e), _)), _)) => {
				if e.code == rpc::ErrorCode::ServerError(-32010) {
					info!("Insufficient funds, terminating");
					return Err((ERR_INSUFFICIENT_FUNDS, ErrorKind::Web3(web3::error::ErrorKind::Rpc(e).into()).into()).into());
				} else {
					info!("RPC error {:?}", e);
					return Err((ERR_RPC_ERROR, ErrorKind::Web3(web3::error::ErrorKind::Rpc(e).into()).into()).into());
				}
			},
			Err(e) => {
				warn!("Bridge crashed with {}", e);
				return Err((ERR_BRIDGE_CRASH, e).into());
			},
			Ok(_) => (),
	}

	Ok("Done".into())
}


#[cfg(test)]
mod tests {
}<|MERGE_RESOLUTION|>--- conflicted
+++ resolved
@@ -134,11 +134,6 @@
 	};
 
 	let app = Arc::new(app);
-<<<<<<< HEAD
-
-	info!(target: "bridge", "Deploying contracts (if needed)");
-	let deployed = event_loop.run(create_deploy(app.clone()))?;
-=======
 
 	info!(target: "bridge", "Acquiring home & foreign chain ids");
 	let home_chain_id = event_loop.run(create_chain_id_retrieval(app.connections.home.clone(), app.config.home.clone())).expect("can't retrieve home chain_id");
@@ -155,7 +150,6 @@
 
 	info!(target: "bridge", "Deploying contracts (if needed)");
 	let deployed = event_loop.run(create_deploy(app.clone(), home_chain_id, foreign_chain_id, home_nonce, foreign_nonce))?;
->>>>>>> 96ecfab2
 
 	let database = match deployed {
 		Deployed::New(database) => {
@@ -171,11 +165,7 @@
 	};
 
 	info!(target: "bridge", "Starting listening to events");
-<<<<<<< HEAD
-	let bridge = create_bridge(app.clone(), &database).and_then(|_| future::ok(true)).collect();
-=======
 	let bridge = create_bridge(app.clone(), &database, home_chain_id, foreign_chain_id).and_then(|_| future::ok(true)).collect();
->>>>>>> 96ecfab2
 	let result = event_loop.run(bridge);
 	match result {
 			Err(Error(ErrorKind::Web3(web3::error::Error(web3::error::ErrorKind::Io(e), _)), _)) => {
